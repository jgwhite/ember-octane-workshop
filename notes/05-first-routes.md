# First Routes

Our next step will be to add a login screen.

We'll want this to show up when the user visits http://localhost:4200/login,

![login-ui](./img/05-first-routes/login-ui.png)

and the chat UI showing up when users visit http://localhost:4200/teams

![chat-ui](./img/05-first-routes/chat-ui.png)

## What's routing

Whenever we think about URL-driven state (or content), [Routing](https://octane-guides-preview.emberjs.com/release/routing/) is likely to be involved. Our router [`app/router.js`](../app/router.js) responds to URL changes, and the appropriate routes take care of the particulars of bringing the application into the correct state for that URL (fetching the right data, rendering the right thing, etc...).

Each route is associated with a top-level template (the `.hbs` files in `app/templates` _other than_ the ones in `app/templates/components`) of a similar name. For example [`app/routes/teams.js`](../app/routes/teams.js) would have [`app/templates/teams.hbs`](../app/templates/teams.hbs) as its corresponding top-level template.

The contents of our [app/templates/application.hbs](../app/templates/application.hbs) file will show up on the screen regardless of URL, but if we add a `{{outlet}}` to the template, any "child routes" will render their content into the outlet.

<<<<<<< HEAD
The `application` route (we have no corresponding file for this in our project) is the highest-level route, and children can be nested such that we have URL-specific content to meet our app's needs
=======
The `application` route (we have no corresponding file for this in our project) is the highest-level route, and children can be nested such that we URL-specific content to meet our app's needs.
>>>>>>> 5542980f

### An Example Routing Hierarchy

```yaml
application # application.hbs
  login     # login.hbs
  teams     # teams.hbs
<<<<<<< HEAD
    team    # teams/team.hbs
      channel #   teams/team/channel.hbs
=======
    team    #   teams/team.hbs
      channel # teams/team/channel.hbs
>>>>>>> ff3a9371a3d15987d24c9aa98c59f9f2fededc10
```

![routes](./img/05-first-routes/routes.gif)

## The `/teams` route

In this task, we'll create a new top-level template that's displayed on the screen for URLs that begin with `/teams`.

To start, recall that the [app/templates/application.hbs](../app/templates/application.hbs) template is going to show up on the screen regardless of URL, so we'll want to change that first so that it's only rendered for appropriate URLs.

Run the following command to generate a `teams` route

```sh
ember generate route teams
```

This should result in new files being created

- [`app/routes/teams.js`](../app/routes/teams.js) - the JS module for the route
- [`app/templates/teams.hbs`](../app/templates/teams.hbs) - a template to be shown when we visit `/teams`
- [`tests/unit/routes/teams-test.js`](../tests/unit/routes/teams-test.js) - a unit test for the route

You may also notice that your [`app/router.js`](../app/router.js) has been modified to "install" the new route.

1. copy the contents of [`app/templates/application.hbs`](../app/templates/application.hbs) into [`app/templates/teams.hbs`](../app/templates/teams.hbs)
1. replace the contents of [`app/templates/application.hbs`](../app/templates/application.hbs) with `{{outlet}}`, so that either of the sibling routes [`teams.hbs`](../app/templates/teams.hbs) or [`login.hbs`](../app/templates/login.hbs) will be rendered into the outlet, depending on the URL

You should now see...

- visiting http://localhost:4200/ shows a blank screen, with no JS errors in the console
- visiting http://localhost:4200/teams shows the chat UI

## The `/login` route

The goal of this task is to get a login screen showing up whenever users visit URLs starting with `/login`.

Run the following command to generate a `login` route

```sh
ember generate route login
```

This should result in new files being created

- [`app/routes/login.js`](../app/routes/login.js) - the JS module for the route
- [`app/templates/login.hbs`](../app/templates/login.hbs) - a template to be shown when we visit `/login`
- [`tests/unit/routes/login-test.js`](../tests/unit/routes/login-test.js) - a unit test for the route

Paste the HTML below into [`app/templates/login.hbs`](../app/templates/login.hbs)

<details>

<summary>Click to reveal login screen HTML</summary>

```html {starter-file=login.html}
<div class="mx-auto">
  <div class="flex justify-center flex-row w-full leading-loose text-3xl">
    Login
  </div>
  <div class="flex justify-center flex-row w-full">
    <div class="w-full max-w-xs">
      <form class="bg-grey-light shadow-md rounded px-8 pt-6 pb-8 mb-4">
        <div class="inline-block relative w-64 mt-2">
          <select
            class="block appearance-none w-full bg-white border border-grey-light hover:border-grey px-4 py-2 pr-8 rounded shadow leading-tight focus:outline-none focus:shadow-outline"
          >
            <option value="" disabled>Select a user</option>
            <option value="1">Testy Testerson</option>
            <option value="2">Sample McData</option>
          </select>
          <div
            class="pointer-events-none absolute pin-y pin-r flex items-center px-2 text-grey-darker"
          >
            <svg
              class="fill-current h-4 w-4"
              xmlns="http://www.w3.org/2000/svg"
              viewBox="0 0 20 20"
            >
              <path
                d="M9.293 12.95l.707.707L15.657 8l-1.414-1.414L10 10.828 5.757 6.586 4.343 8z"
              ></path>
            </svg>
          </div>
        </div>
        <p class="text-blue text-xs italic my-4">
          A validation message
        </p>
        <div class="flex items-center justify-between">
          <input
            class="bg-grey text-white font-bold py-2 px-4 rounded focus:outline-none focus:shadow-outline"
            value="Sign In"
            type="submit"
          />
        </div>
      </form>
    </div>
  </div>
</div>
```

</details>

You should now see...

- visiting http://localhost:4200/ shows a blank screen, with no JS errors in the console
- visiting http://localhost:4200/login shows the login UI
- visiting http://localhost:4200/teams shows the chat UI

## Creating a basic link

In this task, we'll create our first link between routes. The default browser behavior when receiving a click on an `<a href="..."></a>` is to trigger a full page load, and this is not what we want.

Ember provides a tool for this called [`link-to`](https://api.emberjs.com/ember/release/classes/Ember.Templates.helpers/methods/link-to?anchor=link-to).

`link-to` is a powerful tool, but for now we'll use it in a basic way: making the "Logout" button in the chat UI send the user to the login screen

First, open up [`app/templates/components/team-sidebar.hbs`](../app/templates/components/team-sidebar.hbs) and find the `Logout` button near the bottom.

```diff
@ team-sidebar.hbs:44 @
   </nav>

   <footer class="mx-4 mb-2 text-white">
-    <button class="text-white rounded bg-grey-darker hover:bg-red-darker p-2 team-sidebar__logout-button">
+    <LinkTo @route='login' {{! destination route }}
+            class="text-white rounded bg-grey-darker no-underline hover:bg-red-darker p-2 team-sidebar__logout-button"
+    >
       Logout
-    </button>
+    </LinkTo>
   </footer>
 </section>
```

A11y tip: Notice that this logout "button" is still a link, even though it looks like a button. A way to remember when to use a link and when to use a button is to use a link if it goes to a URL, and a button if it's a toggle.

You should now be able to click on the "Logout" button and find yourself looking at the login screen with a `/login` url.

Congrats! We've just set up our first routes!

## Completed File

[view here](https://github.com/mike-north/ember-octane-workshop/commit/8e0808c0ec8aef96cfb638f5e7f144effebfaf72)<|MERGE_RESOLUTION|>--- conflicted
+++ resolved
@@ -18,25 +18,16 @@
 
 The contents of our [app/templates/application.hbs](../app/templates/application.hbs) file will show up on the screen regardless of URL, but if we add a `{{outlet}}` to the template, any "child routes" will render their content into the outlet.
 
-<<<<<<< HEAD
 The `application` route (we have no corresponding file for this in our project) is the highest-level route, and children can be nested such that we have URL-specific content to meet our app's needs
-=======
-The `application` route (we have no corresponding file for this in our project) is the highest-level route, and children can be nested such that we URL-specific content to meet our app's needs.
->>>>>>> 5542980f
 
 ### An Example Routing Hierarchy
 
 ```yaml
-application # application.hbs
-  login     # login.hbs
-  teams     # teams.hbs
-<<<<<<< HEAD
-    team    # teams/team.hbs
-      channel #   teams/team/channel.hbs
-=======
-    team    #   teams/team.hbs
+application   # application.hbs
+  login       # login.hbs
+  teams       # teams.hbs
+    team      # teams/team.hbs
       channel # teams/team/channel.hbs
->>>>>>> ff3a9371a3d15987d24c9aa98c59f9f2fededc10
 ```
 
 ![routes](./img/05-first-routes/routes.gif)
