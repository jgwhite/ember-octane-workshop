# Stubbing Services in Tests

<<<<<<< HEAD
We have a problem: our tests only pass, when we're logged in with a particular userId -- because they're actually reading/writing to localStorage! This is a leak, and we need to fix it
=======
We have a problem: our tests only pass, when we're logged in with a particular userId -- because they're actually reading/writing to cookies! This is a leak, and we need to fix it.
>>>>>>> d7ea8477

Create a file in your tests folder like [`tests/test-helpers/auth-service.js`](../tests/test-helpers/auth-service.js), where we'll put our "stub" service that will be used in place of the real one during tests.

If you'd like to learn more about how to write tests using stubs, fakes and mocks, [this article is worth reading](https://blog.pragmatists.com/test-doubles-fakes-mocks-and-stubs-1a7491dfa3da). 

```js
import Service, { inject as service } from '@ember/service';
import Router from '@ember/routing/router';
import { tracked } from '@glimmer/tracking';

export default class StubbedAuthService extends Service {
  /**
   * @type {Router}
   */
  @service router;
  /**
   * @type {string}
   */
  @tracked currentUserId = null;

  get isAuthenticated() {
    return !!this.currentUserId;
  }

  loginWithUserId(id) {
    this.currentUserId = id;
    this.router.transitionTo('teams');
  }
}
```

Now we just need to install it. Go to [`tests/integration/components/team-sidebar-test.js`](../tests/integration/components/team-sidebar-test.js) and begin by importing the stub service.

```js
import StubbedAuthService from 'shlack/tests/test-helpers/auth-service';
```

Now we just need to "register" the service before each test, ensuring our test-appropriate one is used in place of the real one. Put this code in the test module, but before any tests.

```js
hooks.beforeEach(function () {
  this.owner.register('service:auth', StubbedAuthService);
});
```

Finally, at the beginning of the test, set the state of the service according to our needs.

```js
this.owner.lookup('service:auth').currentUserId = 'LOL';
```

Make an appropriate adjustment to the assertion value, taking the userId into account and you should be good to go!

## Completed File

[view here](https://github.com/mike-north/ember-octane-workshop/commit/1e1cc2df48af28de0004fe787a7faa91d2573cef)<|MERGE_RESOLUTION|>--- conflicted
+++ resolved
@@ -1,10 +1,6 @@
 # Stubbing Services in Tests
 
-<<<<<<< HEAD
 We have a problem: our tests only pass, when we're logged in with a particular userId -- because they're actually reading/writing to localStorage! This is a leak, and we need to fix it
-=======
-We have a problem: our tests only pass, when we're logged in with a particular userId -- because they're actually reading/writing to cookies! This is a leak, and we need to fix it.
->>>>>>> d7ea8477
 
 Create a file in your tests folder like [`tests/test-helpers/auth-service.js`](../tests/test-helpers/auth-service.js), where we'll put our "stub" service that will be used in place of the real one during tests.
 
