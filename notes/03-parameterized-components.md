--- conflicted
+++ resolved
@@ -14,11 +14,7 @@
 }
 ```
 
-<<<<<<< HEAD
 Ember calls values that are passed into a component from the outside world in this fashion [“named args”](https://github.com/emberjs/rfcs/blob/master/text/0276-named-args.md). We can recognize these named args in a template because they always begin with an `@` sign.
-=======
-Ember calls values that are passed into a component from the outside world in this fashion [`named args`](https://github.com/emberjs/rfcs/blob/master/text/0276-named-args.md). We can recognize these named args in a template because they always begin with an `@` sign like this `{{ @something }}`.
->>>>>>> ae5defd2
 
 ## Parameterizing `<ChannelHeader />`
 
