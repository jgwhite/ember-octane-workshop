--- conflicted
+++ resolved
@@ -29,11 +29,7 @@
 
 ### Syntax breakdown
 
-<<<<<<< HEAD
 - The `{{double-braces}}` indicate that whatever is between them should be evaluated as a handlebars expression
-=======
-- The `{{double-braces}}` indicate that the whatever is between them should be evaluated as a [handlebars expression](https://handlebarsjs.com/guide/expressions.html)
->>>>>>> 770590ca
 - The `@` indicates that `title` and `description` are named args, passed into the component from the outside world
 
 ### Passing in data
